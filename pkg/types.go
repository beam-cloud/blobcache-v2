package blobcache

import (
	"time"

	proto "github.com/beam-cloud/blobcache-v2/proto"
)

const (
	BlobCacheHostPrefix   string = "blobcache-host"
	BlobCacheClientPrefix string = "blobcache-client"
	BlobCacheVersion      string = "dev"
)

const (
	defaultHostStorageCapacityThresholdPct float64 = 0.95
	defaultHostKeepAliveIntervalS          int     = 10
	defaultHostKeepAliveTimeoutS           int     = 60
)

type BlobCacheConfig struct {
	Server BlobCacheServerConfig `key:"server" json:"server"`
	Client BlobCacheClientConfig `key:"client" json:"client"`
	Global BlobCacheGlobalConfig `key:"global" json:"global"`
}

type BlobCacheGlobalConfig struct {
	DefaultLocality                 string  `key:"defaultLocality" json:"default_locality"`
	CoordinatorHost                 string  `key:"coordinatorHost" json:"coordinator_host"`
	ServerPort                      uint    `key:"serverPort" json:"server_port"`
	DiscoveryIntervalS              int     `key:"discoveryIntervalS" json:"discovery_interval_s"`
	RoundTripThresholdMilliseconds  uint    `key:"rttThresholdMilliseconds" json:"rtt_threshold_ms"`
	HostStorageCapacityThresholdPct float64 `key:"hostStorageCapacityThresholdPct" json:"host_storage_capacity_threshold_pct"`
	GRPCDialTimeoutS                int     `key:"grpcDialTimeoutS" json:"grpc_dial_timeout_s"`
	GRPCMessageSizeBytes            int     `key:"grpcMessageSizeBytes" json:"grpc_message_size_bytes"`
	DebugMode                       bool    `key:"debugMode" json:"debug_mode"`
	TLSEnabled                      bool    `key:"tlsEnabled" json:"tls_enabled"`
	PrettyLogs                      bool    `key:"prettyLogs" json:"pretty_logs"`
}

type BlobCacheServerMode string

const (
	BlobCacheServerModeCoordinator BlobCacheServerMode = "coordinator"
	BlobCacheServerModeCache       BlobCacheServerMode = "cache"
)

type BlobCacheServerConfig struct {
	Mode          BlobCacheServerMode `key:"mode" json:"mode"`
	Token         string              `key:"token" json:"token"`
	PrettyLogs    bool                `key:"prettyLogs" json:"pretty_logs"`
	ObjectTtlS    int                 `key:"objectTtlS" json:"object_ttl_s"`
	MaxCachePct   int64               `key:"maxCachePct" json:"max_cache_pct"`
	PageSizeBytes int64               `key:"pageSizeBytes" json:"page_size_bytes"`
	Metadata      MetadataConfig      `key:"metadata" json:"metadata"`
	Sources       []SourceConfig      `key:"sources" json:"sources"`
}

type BlobCacheClientConfig struct {
	Token                 string       `key:"token" json:"token"`
	MinRetryLengthBytes   int64        `key:"minRetryLengthBytes" json:"min_retry_length_bytes"`
	MaxGetContentAttempts int          `key:"maxGetContentAttempts" json:"max_get_content_attempts"`
	NTopHosts             int          `key:"nTopHosts" json:"n_top_hosts"`
	BlobFs                BlobFsConfig `key:"blobfs" json:"blobfs"`
}

type BlobCacheMetadataMode string

const (
	BlobCacheMetadataModeDefault BlobCacheMetadataMode = "default"
	BlobCacheMetadataModeLocal   BlobCacheMetadataMode = "local"
)

type ValkeyConfig struct {
	PrimaryName     string                `key:"primaryName" json:"primary_name"`
	Password        string                `key:"password" json:"password"`
	TLS             bool                  `key:"tls" json:"tls"`
	Host            string                `key:"host" json:"host"`
	Port            int                   `key:"port" json:"port"`
	ExistingPrimary ValkeyExistingPrimary `key:"existingPrimary" json:"existingPrimary"`
}

type ValkeyExistingPrimary struct {
	Host string `key:"host" json:"host"`
	Port int    `key:"port" json:"port"`
}

type MetadataConfig struct {
	Mode         BlobCacheMetadataMode `key:"mode" json:"mode"`
	ValkeyConfig ValkeyConfig          `key:"valkey" json:"valkey"`

	// Default config
	RedisAddr       string    `key:"redisAddr" json:"redis_addr"`
	RedisPasswd     string    `key:"redisPasswd" json:"redis_passwd"`
	RedisTLSEnabled bool      `key:"redisTLSEnabled" json:"redis_tls_enabled"`
	RedisMode       RedisMode `key:"redisMode" json:"redis_mode"`
	RedisMasterName string    `key:"redisMasterName" json:"redis_master_name"`
}

type RedisMode string

var (
	RedisModeSingle   RedisMode = "single"
	RedisModeCluster  RedisMode = "cluster"
	RedisModeSentinel RedisMode = "sentinel"
)

type RedisConfig struct {
	Addrs              []string      `key:"addrs" json:"addrs"`
	Mode               RedisMode     `key:"mode" json:"mode"`
	ClientName         string        `key:"clientName" json:"client_name"`
	EnableTLS          bool          `key:"enableTLS" json:"enable_tls"`
	InsecureSkipVerify bool          `key:"insecureSkipVerify" json:"insecure_skip_verify"`
	MinIdleConns       int           `key:"minIdleConns" json:"min_idle_conns"`
	MaxIdleConns       int           `key:"maxIdleConns" json:"max_idle_conns"`
	ConnMaxIdleTime    time.Duration `key:"connMaxIdleTime" json:"conn_max_idle_time"`
	ConnMaxLifetime    time.Duration `key:"connMaxLifetime" json:"conn_max_lifetime"`
	DialTimeout        time.Duration `key:"dialTimeout" json:"dial_timeout"`
	ReadTimeout        time.Duration `key:"readTimeout" json:"read_timeout"`
	WriteTimeout       time.Duration `key:"writeTimeout" json:"write_timeout"`
	MaxRedirects       int           `key:"maxRedirects" json:"max_redirects"`
	MaxRetries         int           `key:"maxRetries" json:"max_retries"`
	PoolSize           int           `key:"poolSize" json:"pool_size"`
	Username           string        `key:"username" json:"username"`
	Password           string        `key:"password" json:"password"`
	RouteByLatency     bool          `key:"routeByLatency" json:"route_by_latency"`
	MasterName         string        `key:"masterName" json:"master_name"`
	SentinelPassword   string        `key:"sentinelPassword" json:"sentinel_password"`
}

type BlobFsConfig struct {
	Enabled            bool     `key:"enabled" json:"enabled"`
	MountPoint         string   `key:"mountPoint" json:"mount_point"`
	MaxBackgroundTasks int      `key:"maxBackgroundTasks" json:"max_background_tasks"`
	MaxWriteKB         int      `key:"maxWriteKB" json:"max_write_kb"`
	MaxReadAheadKB     int      `key:"maxReadAheadKB" json:"max_read_ahead_kb"`
	DirectMount        bool     `key:"directMount" json:"direct_mount"`
	DirectIO           bool     `key:"directIO" json:"direct_io"`
	Options            []string `key:"options" json:"options"`
}

type BlobFsMetadata struct {
	PID       string `redis:"pid" json:"pid"`
	ID        string `redis:"id" json:"id"`
	Name      string `redis:"name" json:"name"`
	Path      string `redis:"path" json:"path"`
	Hash      string `redis:"hash" json:"hash"`
	Ino       uint64 `redis:"ino" json:"ino"`
	Size      uint64 `redis:"size" json:"size"`
	Blocks    uint64 `redis:"blocks" json:"blocks"`
	Atime     uint64 `redis:"atime" json:"atime"`
	Mtime     uint64 `redis:"mtime" json:"mtime"`
	Ctime     uint64 `redis:"ctime" json:"ctime"`
	Atimensec uint32 `redis:"atimensec" json:"atimensec"`
	Mtimensec uint32 `redis:"mtimensec" json:"mtimensec"`
	Ctimensec uint32 `redis:"ctimensec" json:"ctimensec"`
	Mode      uint32 `redis:"mode" json:"mode"`
	Nlink     uint32 `redis:"nlink" json:"nlink"`
	Rdev      uint32 `redis:"rdev" json:"rdev"`
	Blksize   uint32 `redis:"blksize" json:"blksize"`
	Padding   uint32 `redis:"padding" json:"padding"`
	Uid       uint32 `redis:"uid" json:"uid"`
	Gid       uint32 `redis:"gid" json:"gid"`
	Gen       uint64 `redis:"gen" json:"gen"`
}

func (m *BlobFsMetadata) ToProto() *proto.BlobFsMetadata {
	return &proto.BlobFsMetadata{
		Id:        m.ID,
		Pid:       m.PID,
		Name:      m.Name,
		Path:      m.Path,
		Hash:      m.Hash,
		Size:      m.Size,
		Blocks:    m.Blocks,
		Atime:     m.Atime,
		Mtime:     m.Mtime,
		Ctime:     m.Ctime,
		Atimensec: m.Atimensec,
		Mtimensec: m.Mtimensec,
		Ctimensec: m.Ctimensec,
		Mode:      m.Mode,
		Nlink:     m.Nlink,
		Rdev:      m.Rdev,
		Blksize:   m.Blksize,
		Padding:   m.Padding,
		Uid:       m.Uid,
		Gid:       m.Gid,
		Gen:       m.Gen,
	}
}

type SourceConfig struct {
	Mode           string           `key:"mode" json:"mode"`
	FilesystemName string           `key:"fsName" json:"filesystem_name"`
	FilesystemPath string           `key:"fsPath" json:"filesystem_path"`
	JuiceFS        JuiceFSConfig    `key:"juicefs" json:"juicefs"`
	MountPoint     MountPointConfig `key:"mountpoint" json:"mountpoint"`
}

type JuiceFSConfig struct {
	RedisURI   string `key:"redisURI" json:"redis_uri"`
	Bucket     string `key:"bucket" json:"bucket"`
	AccessKey  string `key:"accessKey" json:"access_key"`
	SecretKey  string `key:"secretKey" json:"secret_key"`
	CacheSize  int64  `key:"cacheSize" json:"cache_size"`
	BlockSize  int64  `key:"blockSize" json:"block_size"`
	Prefetch   int64  `key:"prefetch" json:"prefetch"`
	BufferSize int64  `key:"bufferSize" json:"buffer_size"`
}

type MountPointConfig struct {
	BucketName     string `key:"bucketName" json:"bucket_name"`
	AccessKey      string `key:"accessKey" json:"access_key"`
	SecretKey      string `key:"secretKey" json:"secret_key"`
	Region         string `key:"region" json:"region"`
	EndpointURL    string `key:"endpointUrl" json:"endpoint_url"`
	ForcePathStyle bool   `key:"forcePathStyle" json:"force_path_style"`
}

type BlobCacheHost struct {
	RTT              time.Duration `redis:"rtt" json:"rtt"`
	HostId           string        `redis:"host_id" json:"host_id"`
	Addr             string        `redis:"addr" json:"addr"`
	PrivateAddr      string        `redis:"private_addr" json:"private_addr"`
	CapacityUsagePct float64       `redis:"capacity_usage_pct" json:"capacity_usage_pct"`
}

<<<<<<< HEAD
// Bytes is needed for the rendezvous hasher
func (h *BlobCacheHost) Bytes() []byte {
	return []byte(h.Host)
=======
func (h *BlobCacheHost) ToProto() *proto.BlobCacheHost {
	return &proto.BlobCacheHost{
		HostId:           h.HostId,
		Addr:             h.Addr,
		PrivateIpAddr:    h.PrivateAddr,
		CapacityUsagePct: float32(h.CapacityUsagePct),
	}
>>>>>>> 6243ce2b
}

type ClientRequest struct {
	rt        ClientRequestType
	hash      string
	key       string // This key is used for rendezvous hashing / deterministic routing (it's usually the same as the hash)
	hostIndex int
}

type ClientRequestType int

const (
	ClientRequestTypeStorage ClientRequestType = iota
	ClientRequestTypeRetrieval
)

// BlobFS types
type FileSystemOpts struct {
	MountPoint string
	Verbose    bool
	Metadata   *BlobCacheMetadata
}

type FileSystem interface {
	Mount(opts FileSystemOpts) (func() error, <-chan error, error)
	Unmount() error
	Format() error
}

type FileSystemStorage interface {
	Metadata()
	Get(string)
	ReadFile(interface{} /* This could be any sort of FS node type, depending on the implementation */, []byte, int64)
}<|MERGE_RESOLUTION|>--- conflicted
+++ resolved
@@ -226,11 +226,11 @@
 	CapacityUsagePct float64       `redis:"capacity_usage_pct" json:"capacity_usage_pct"`
 }
 
-<<<<<<< HEAD
 // Bytes is needed for the rendezvous hasher
 func (h *BlobCacheHost) Bytes() []byte {
-	return []byte(h.Host)
-=======
+	return []byte(h.HostId)
+}
+
 func (h *BlobCacheHost) ToProto() *proto.BlobCacheHost {
 	return &proto.BlobCacheHost{
 		HostId:           h.HostId,
@@ -238,7 +238,6 @@
 		PrivateIpAddr:    h.PrivateAddr,
 		CapacityUsagePct: float32(h.CapacityUsagePct),
 	}
->>>>>>> 6243ce2b
 }
 
 type ClientRequest struct {
