--- conflicted
+++ resolved
@@ -133,13 +133,6 @@
 }
 
 func (c *BlobCacheClient) addHost(host *BlobCacheHost) error {
-<<<<<<< HEAD
-=======
-	transportCredentials := grpc.WithTransportCredentials(insecure.NewCredentials())
-
-	// TODO: revisit TLS here for external addresses, for now since we're using the internal (private) addresses, it should only use TLS for the coordinator
-
->>>>>>> a940ff03
 	addr := host.Addr
 	if host.PrivateAddr != "" {
 		addr = host.PrivateAddr
