--- conflicted
+++ resolved
@@ -47,21 +47,6 @@
 }
 
 type BlobCacheClient struct {
-<<<<<<< HEAD
-	ctx                     context.Context
-	clientConfig            BlobCacheClientConfig
-	globalConfig            BlobCacheGlobalConfig
-	hostname                string
-	grpcClients             map[string]proto.BlobCacheClient
-	hostMap                 *HostMap
-	mu                      sync.RWMutex
-	discoveryClient         *DiscoveryClient
-	coordinator             CoordinatorClient
-	closestHostWithCapacity *BlobCacheHost
-	localHostCache          map[string]*localClientCache
-	blobfsServer            *fuse.Server
-	hasher                  RendezvousHasher
-=======
 	ctx             context.Context
 	locality        string
 	clientConfig    BlobCacheClientConfig
@@ -74,8 +59,7 @@
 	coordinator     CoordinatorClient
 	localHostCache  map[string]*localClientCache
 	blobfsServer    *fuse.Server
-	hasher          *RendezvousHasher
->>>>>>> 6243ce2b
+	hasher          RendezvousHasher
 }
 
 type localClientCache struct {
@@ -110,13 +94,8 @@
 	}
 
 	bc.hostMap = NewHostMap(cfg.Global, bc.addHost)
-<<<<<<< HEAD
-	bc.discoveryClient = NewDiscoveryClient(cfg.Global, bc.hostMap, coordinator)
+	bc.discoveryClient = NewDiscoveryClient(cfg.Global, bc.hostMap, coordinator, locality)
 	bc.hasher = rendezvous.New[*BlobCacheHost]()
-=======
-	bc.discoveryClient = NewDiscoveryClient(cfg.Global, bc.hostMap, coordinator, locality)
-	bc.hasher = NewRendezvousHasher()
->>>>>>> 6243ce2b
 
 	// Start searching for nearby blobcache hosts
 	go bc.discoveryClient.Start(bc.ctx)
