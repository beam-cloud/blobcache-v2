<<<<<<< HEAD
server:
  mode: cache
  token:
  rttThresholdMilliseconds: 100
  hostStorageCapacityThresholdPct: 0.95
  pageSizeBytes: 4000000 # 4MB
  maxCachePct: 60
  options: []
  metadata:
    redisAddr:
    redisPasswd:
    redisTLSEnabled: false
client:
  token:
  blobfs:
    directIO: false
    mountPoint: /tmp/test
    maxBackgroundTasks: 512
    maxReadAheadKB: 128
global:
  coordinatorHost:
  serverPort: 2049
  discoveryIntervalS: 5
  discoveryMode: metadata
  rttThresholdMilliseconds: 100
  hostStorageCapacityThresholdPct: 0.95
  grpcDialTimeoutS: 1
  grpcMessageSizeBytes: 1000000000
  debugMode: false
  prettyLogs: false
  tlsEnabled: false
  sources: []
=======
port: 2049
token:
tlsEnabled: false
rttThresholdMilliseconds: 100
hostStorageCapacityThresholdPct: 0.95
pageSizeBytes: 4000000 # 4MB
maxCachePct: 60
grpcMessageSizeBytes: 1000000000
grpcDialTimeoutS: 1
discoveryIntervalS: 5
discoveryMode: metadata
options: []
blobfs:
  directIO: false
  prefetch:
    enabled: false
    idleTtlS: 5
    evictionIntervalS: 5
    minFileSizeBytes: 1048576 # 1MB
    windowSizeBytes: 134217728 # 128MB
    dataTimeoutS: 30
    ignoreFileExt:
      - .clip
  mountPoint: /tmp/test
  maxBackgroundTasks: 512
  maxReadAheadKB: 128
metadata:
  redisAddr:
  redisPasswd:
  redisTLSEnabled: false
>>>>>>> d466edb8
<|MERGE_RESOLUTION|>--- conflicted
+++ resolved
@@ -1,4 +1,3 @@
-<<<<<<< HEAD
 server:
   mode: cache
   token:
@@ -30,36 +29,4 @@
   debugMode: false
   prettyLogs: false
   tlsEnabled: false
-  sources: []
-=======
-port: 2049
-token:
-tlsEnabled: false
-rttThresholdMilliseconds: 100
-hostStorageCapacityThresholdPct: 0.95
-pageSizeBytes: 4000000 # 4MB
-maxCachePct: 60
-grpcMessageSizeBytes: 1000000000
-grpcDialTimeoutS: 1
-discoveryIntervalS: 5
-discoveryMode: metadata
-options: []
-blobfs:
-  directIO: false
-  prefetch:
-    enabled: false
-    idleTtlS: 5
-    evictionIntervalS: 5
-    minFileSizeBytes: 1048576 # 1MB
-    windowSizeBytes: 134217728 # 128MB
-    dataTimeoutS: 30
-    ignoreFileExt:
-      - .clip
-  mountPoint: /tmp/test
-  maxBackgroundTasks: 512
-  maxReadAheadKB: 128
-metadata:
-  redisAddr:
-  redisPasswd:
-  redisTLSEnabled: false
->>>>>>> d466edb8
+  sources: []