--- conflicted
+++ resolved
@@ -99,7 +99,6 @@
 
 // GetHostState attempts to connect to the gRPC service and verifies its availability
 func (d *DiscoveryClient) GetHostState(ctx context.Context, host *BlobCacheHost) (*BlobCacheHost, error) {
-<<<<<<< HEAD
 	addr := host.Addr
 
 	if host.PrivateAddr != "" {
@@ -111,9 +110,7 @@
 		h2creds := credentials.NewTLS(&tls.Config{NextProtos: []string{"h2"}})
 		transportCredentials = grpc.WithTransportCredentials(h2creds)
 	}
-=======
-	transportCredentials := grpc.WithTransportCredentials(insecure.NewCredentials())
->>>>>>> a940ff03
+
 
 	var dialOpts = []grpc.DialOption{
 		transportCredentials,
